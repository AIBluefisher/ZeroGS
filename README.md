--- conflicted
+++ resolved
@@ -1,12 +1,11 @@
-<<<<<<< HEAD
-=======
-# <img src="./assets/imgs/zero_gs_logo.png" style="width:45px;height:auto"> ZeroGS
->>>>>>> af396f32
+# <img src="./assets/imgs/zero_gs_logo.png" style="width:45px;height:auto;margin-bottom:-8px"> ZeroGS: Training 3D Gaussian Splatting from Unposed Images
 
+[[Project Page](https://aibluefisher.github.io/ZeroGS/) | [arXiv](https://arxiv.org/pdf/2411.15779)]
+
+---------------------------
 
 ## 🛠️ Installation
 
-<<<<<<< HEAD
 Install the conda environment of ZeroGS.
 
 ```sh
@@ -71,7 +70,8 @@
 ```
 
 A larger value in `min_iterations_per_epoch` can make the mapping more accurate, but also lead to longer training time.
-=======
+
+
 ## ✏️ Cite
 
 If you find this project useful for your research, please consider citing our paper:
@@ -86,5 +86,4 @@
 
 ## 🙌 Acknowledgements
 
-This work is built upon ACE, DUSt3R, and Spann3R. We sincerely thank all the authors for releasing their code.
->>>>>>> af396f32
+This work is built upon [ACE](https://nianticlabs.github.io/ace/), [DUSt3R](https://github.com/naver/dust3r), and [Spann3R](https://hengyiwang.github.io/projects/spanner). We sincerely thank all the authors for releasing their code.